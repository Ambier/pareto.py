--- conflicted
+++ resolved
@@ -5,72 +5,6 @@
 import argparse
 from sys import exit
 
-<<<<<<< HEAD
-# Epsilon box comparison function
-def compare(solution1, solution2):
-
-  dominate1 = False
-  dominate2 = False
-
-  for i in xrange(0, len(args.objectives)):
-    epsilon = args.epsilons[i]
-    index1 = math.floor(solution1[args.objectives[i]]/epsilon)
-    index2 = math.floor(solution2[args.objectives[i]]/epsilon)
-#    if secretcounter == magicnumber:
-#      sys.stdout.write("({0}, {1}) ".format(index1, index2))
-
-    if index1 < index2:
-      dominate1 = True
-#      if secretcounter == magicnumber:
-#        sys.stdout.write("l ")
-      if dominate2:
-#        if secretcounter == magicnumber:
-#          sys.stdout.write("* ")
-        return 0
-    elif index1 > index2:
-#      if secretcounter == magicnumber:
-#        sys.stdout.write("g ")
-      dominate2 = True
-      if dominate1:
-#        if secretcounter == magicnumber:
-#          sys.stdout.write("* ")
-        return 0
-
-  # If one clearly dominates the other, return
-  if dominate1:
-#    if secretcounter == magicnumber:
-#      sys.stdout.write("L ")
-    return -1
-  elif dominate2:
-#    if secretcounter == magicnumber:
-#      sys.stdout.write("G ")
-    return 1
-
-#  if secretcounter == magicnumber:
-#    sys.stdout.write("= ")
-  # If neither dominates the other in any objective, they are in the same epsilon box
-  if not dominate1 and not dominate2:
-    dist1 = 0.0
-    dist2 = 0.0
-
-    for i in xrange(0, len(args.objectives)):
-      epsilon = args.epsilons[i]
-      index1 = math.floor(solution1[args.objectives[i]]/epsilon)
-      index2 = math.floor(solution2[args.objectives[i]]/epsilon)
-      dist1 += math.pow(solution1[args.objectives[i]] - index1*epsilon, 2.0);
-      dist2 += math.pow(solution2[args.objectives[i]] - index2*epsilon, 2.0);
-
-    if (dist1 < dist2): # compare squared distances
-#      if secretcounter == magicnumber:
-#        sys.stdout.write("{0} - {1}".format(dist1, dist2))
-#        sys.stdout.write("L ")
-      return -1
-    else:
-#      if secretcounter == magicnumber:
-#        sys.stdout.write("{0} - {1}".format(dist1, dist2))
-#        sys.stdout.write("G ")
-      return 1
-=======
 class Archive(object):
     def __init__(self, epsilons, oindices):
         self.archive = []
@@ -152,7 +86,6 @@
 
         # if you get here, then no archive solution has dominated this one
         self.add(solution, sobj, sbox)
->>>>>>> 34b2ab87
 
 # Get command line arguments and check for errors
 parser = argparse.ArgumentParser(description='Nondomination Sort for Multiple Files')
@@ -186,50 +119,14 @@
 
 archive = Archive(args.epsilons, args.objectives)
 
-secretcounter = -1
-magicnumber = 70
-
 # for each file in argument list ...
 for filename in args.input:
   solutions = np.loadtxt(filename, delimiter=args.delimiter)
 
   # for each line in file (new candidate solution) ...
-  idominated = 0
   for i in xrange(0, solutions[:,0].size):
-    secretcounter += 1
-#    sys.stdout.write("\narchive size {0}, I dominated {1}\n".format(
-#            len(ParetoSet), idominated))
-    idominated = 0
     candidateSolution = solutions[i,:]
-<<<<<<< HEAD
-#    sys.stdout.write("{0}\n".format(" ".join([str(x) for x in candidateSolution])))
-    addCandidateSolution = True
-    n = len(ParetoSet)
-
-    if n == 0:
-#      sys.stdout.write("add {0}\n".format(" ".join([str(x) for x in candidateSolution])))
-      ParetoSet.append(candidateSolution)
-    else:
-      p = 0
-      while p < n:
-        existingSolution = ParetoSet[p]
-        flag = compare(existingSolution, candidateSolution)
-        if flag > 0:
-          del ParetoSet[p]
-          n = n - 1
-          idominated += 1
-        elif flag < 0:
-          addCandidateSolution = False
-          break
-        else:
-          p = p + 1
-
-      if addCandidateSolution:
-#        sys.stdout.write("add {0}\n".format(" ".join([str(x) for x in candidateSolution])))
-        ParetoSet.append(candidateSolution)
-=======
     archive.sortinto(candidateSolution)
->>>>>>> 34b2ab87
 
 # Convert ParetoSet to nparray and print it
 ParetoSet = np.array(archive.archive)
